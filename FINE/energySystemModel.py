"""
Last edited: July 27 2018
|br| @author: Lara Welder
"""

from FINE.component import Component, ComponentModel
from FINE import utils
from tsam.timeseriesaggregation import TimeSeriesAggregation
import pandas as pd
import numpy as np
import pyomo.environ as pyomo
import pyomo.opt as opt
import copy
import time
import warnings
warnings.filterwarnings("ignore", category=DeprecationWarning)
warnings.filterwarnings("ignore", category=FutureWarning)


class EnergySystemModel:
    """
    EnergySystemModel class

    The functionality provided by the EnergySystemModel class is fourfold:\n
    * With it, the **basic structure** (spatial and temporal resolution, considered commodities) of
      the investigated energy system is defined.
    * It serves as a **container for all components** investigated in the energy system model. These components,
      namely sources and sinks, conversion options, storage options, and transmission options
      (in the core module), can be added to an EnergySystemModel instance.
    * It provides the core functionality of **modeling and optimizing the energy system** based on the specified
      structure and components on the one hand and of specified simulation parameters on the other hand.
    * It **stores optimization results** which can then be post-processed with other modules.

    The parameters which are stored in an instance of the class refer to:\n
    * the modeled spatial representation of the energy system (**locations, lengthUnit**)
    * the modeled temporal representation of the energy system (**totalTimeSteps, hoursPerTimeStep,
      years, periods, periodsOrder, periodsOccurrences, timeStepsPerPeriod, interPeriodTimeSteps,
      isTimeSeriesDataClustered, typicalPeriods, tsaInstance, timeUnit**)
    * the considered commodities in the energy system (**commodities, commodityUnitsDict**)
    * the considered components in the energy system (**componentNames, componentModelingDict, costUnit**)
    * optimization related parameters (**pyM, solverSpecs**)\n
    The parameters are first set when a class instance is initiated. The parameters which are related to the
    components (e.g. componentNames) are complemented by adding the components to the class instance.

    Instances of this class provide functions for\n
    * adding components and their respective modeling classes (**add**)
    * clustering the time series data of all added components using the time series aggregation package tsam, cf.
      https://github.com/FZJ-IEK3-VSA/tsam (**cluster**)
    * optimizing the specified energy system (**optimize**), for which a pyomo concrete model instance is built
      and filled with \n
      (0) basic time sets, \n
      (1) sets, variables and constraints contributed by the component modeling classes, \n
      (2) basic, component overreaching constraints, and \n
      (3) an objective function. \n
      The pyomo instance is then optimized by a specified solver. The optimization results are processed once
      available.
    * getting components and their attributes (**getComponent, getCompAttr, getOptimizationSummary**)

    Last edited: July 27, 2018
    |br| @author: Lara Welder
    """

    def __init__(self, locations, commodities, commodityUnitsDict, numberOfTimeSteps=8760, hoursPerTimeStep=1,
                 costUnit='1e9 Euro', lengthUnit='km', verboseLogLevel=0):
        """
        Constructor for creating an EnergySystemModel class instance

        **Required arguments:**

        :param locations: locations considered in the energy system
        :type locations: set of strings

        :param commodities: commodities considered in the energy system
        :type commodities: set of strings

        :param commodityUnitsDict: dictionary which assigns each commodity a quantitative unit per time
            (e.g. GW_el, GW_H2, Mio.t_CO2/h). The dictionary is used for results output.
            Note for advanced users: the scale of these units can influence the numerical stability of the
            optimization solver, cf. http://files.gurobi.com/Numerics.pdf where a reasonable range of model
            coefficients is suggested.
        :type commodityUnitsDict: dictionary of strings

        **Default arguments:**

        :param numberOfTimeSteps: number of time steps considered when modeling the energy system (for each
            time step, or each representative time step, variables and constraints are constituted). Together
            with the hoursPerTimeStep, the total number of hours considered can be derived. The total
            number of hours is again used for scaling the arising costs to the arising total annual costs (TAC)
            which are minimized during optimization.
            |br| * the default value is 8760.
        :type totalNumberOfHours: strictly positive integer

        :param hoursPerTimeStep: hours per time step
            |br| * the default value is 1
        :type hoursPerTimeStep: strictly positive float

        :param costUnit: cost unit of all cost related values in the energy system. This argument sets the unit of
            all cost parameters which are given as an input to the EnergySystemModel instance (e.g. for the
            invest per capacity or the cost per operation).
            Note for advanced users: the scale of this unit can influence the numerical stability of the
            optimization solver, cf. http://files.gurobi.com/Numerics.pdf where a reasonable range of model
            coefficients is suggested.
            |br| * the default value is '10^9 Euro' (billion euros), which can be a suitable scale for national
            energy systems.
        :type costUnit: string

        :param lengthUnit: length unit for all length-related values in the energy system.
            Note for advanced users: the scale of this unit can influence the numerical stability of the
            optimization solver, cf. http://files.gurobi.com/Numerics.pdf where a reasonable range of model
            coefficients is suggested.
            |br| * the default value is 'km' (kilometers).
        :type lengthUnit: string

        :param verboseLogLevel: defines how verbose the console logging is:\n
            - 0: general model logging, warnings and optimization solver logging are displayed.
            - 1: warnings are displayed.
            - 2: no general model logging or warnings are displayed, the optimization solver logging is set to a
              minimum.\n
            Note: if required, the optimization solver logging can be separately enabled in the optimizationSpecs
            of the optimize function.
            |br| * the default value is 0
        :type verboseLogLevel: integer (0, 1 or 2)

        """

        # Check correctness of inputs
        utils.checkEnergySystemModelInput(locations, commodities, commodityUnitsDict, numberOfTimeSteps,
                                          hoursPerTimeStep, costUnit, lengthUnit)

        ################################################################################################################
        #                                        Spatial resolution parameters                                         #
        ################################################################################################################

        # The locations (set of string) name the considered locations in an energy system model instance. The parameter
        # is used throughout the build of the energy system model to validate inputs and declare relevant sets,
        # variables and constraints.
        # The length unit refers to the measure of length referred throughout the model.
        self.locations, self.lengthUnit = locations, lengthUnit

        ################################################################################################################
        #                                            Time series parameters                                            #
        ################################################################################################################

        # The totalTimeSteps parameter (list, ranging from 0 to the total numberOfTimeSteps-1) refers to the total
        # number of time steps considered when modeling the specified energy system. The parameter is used for
        # validating time series data input and for setting other time series parameters when modeling a full temporal
        # resolution. The hoursPerTimeStep parameter (float > 0) refers to the temporal length of a time step in the
        # totalTimeSteps. From the numberOfTimeSteps and the hoursPerTimeStep the numberOfYears parameter is computed.
        self.totalTimeSteps, self.hoursPerTimeStep = list(range(numberOfTimeSteps)), hoursPerTimeStep
        self.numberOfYears = numberOfTimeSteps * hoursPerTimeStep / 8760.0

        # The periods parameter (list, [0] when considering a full temporal resolution, range of [0, ...,
        # totalNumberOfTimeSteps/numberOfTimeStepsPerPeriod] when applying time series aggregation) represents
        # the periods considered when modeling the energy system. Only one period exists when considering the full
        # temporal resolution. When applying time series aggregation, the full time series are broken down into
        # periods to which a typical period is assigned to.
        # These periods have an order which is stored in the periodsOrder parameter (list, [0] when considering a full
        # temporal resolution, [typicalPeriod(0), ... ,
        # typicalPeriod(totalNumberOfTimeSteps/numberOfTimeStepsPerPeriod-1)] when applying time series aggregation).
        # The occurrences of these periods are stored in the periodsOccurrences parameter (list, [1] when considering a
        # full temporal resolution, [occurrences(0), ..., occurrences(numberOfTypicalPeriods-1)] when applying time
        # series aggregation).
        self.periods, self.periodsOrder, self.periodOccurrences = [0], [0], [1]
        self.timeStepsPerPeriod = list(range(numberOfTimeSteps))
        self.interPeriodTimeSteps = list(range(int(len(self.totalTimeSteps) / len(self.timeStepsPerPeriod)) + 1))

        # The isTimeSeriesDataClustered parameter is used to check data consistency.
        # It is set to True if the class' cluster function is called. It is set to False if a new component is added.
        # If the cluster function is called, the typicalPeriods parameter is set from None to
        # [0, ..., numberOfTypicalPeriods-1] and, if specified, the resulting TimeSeriesAggregation instance is stored
        # in the tsaInstance parameter (default None).
        # The time unit refers to time measure referred throughout the model. Currently, it has to be an hour 'h'.
        self.isTimeSeriesDataClustered, self.typicalPeriods, self.tsaInstance = False, None, None
        self.timeUnit = 'h'

        ################################################################################################################
        #                                        Commodity specific parameters                                         #
        ################################################################################################################

        # The commodities parameter is a set of strings which describes what commodities are considered in the energy
        # system, and hence, which commodity balances need to be considered in the energy system model and its
        # optimization.
        # The commodityUnitsDict parameter is a dictionary which assigns each considered commodity (string) a
        # unit (string) which can be used by results output functions.
        self.commodities = commodities
        self.commodityUnitsDict = commodityUnitsDict

        ################################################################################################################
        #                                        Component specific parameters                                         #
        ################################################################################################################

        # The componentNames parameter is a set of strings in which all in the EnergySystemModel instance considered
        # components are stored. It is used to check that all components have unique indices.
        # The componentModelingDict is a dictionary (modelingClass name: modelingClass instance) in which the in the
        # energy system considered modeling classes are stored (in which again the components modeled with the
        # modelingClass as well as the equations to model them with are stored).
        # The costUnit parameter (string) is the parameter in which all cost input parameter have to be specified.
        self.componentNames = {}
        self.componentModelingDict = {}
        self.costUnit = costUnit

        ################################################################################################################
        #                                           Optimization parameters                                            #
        ################################################################################################################

        # The pyM parameter is None when the EnergySystemModel is initialized. After calling the optimize function,
        # the pyM parameter stores a Concrete Pyomo Model instance which contains parameters, sets, variables,
        # constraints and objective required for the optimization set up and solving.
        # The solverSpecs parameter is a dictionary (string: param) which stores different parameters that are used
        # for solving the optimization problem. The parameters are: solver (string, solver which is used to solve
        # the optimization problem), optimizationSpecs (string, representing **kwargs for the solver), hasTSA (boolean,
        # indicating if time series aggregation is used for the optimization), buildtime (positive float, time needed
        # to declare the optimization problem in seconds), solvetime (positive float, time needed to solve the
        # optimization problem in seconds), runtime (positive float, runtime of the optimization run in seconds),
        # timeLimit (positive float or None, if specified, indicates the maximum allowed runtime of the solver),
        # threads (positive int, number of threads used for optimization, can depend on solver), logFileName
        # (string, name of logfile).
        self.pyM = None
        self.solverSpecs = {'solver': '', 'optimizationSpecs': '', 'hasTSA': False, 'buildtime': 0, 'solvetime': 0,
                            'runtime': 0, 'timeLimit': None, 'threads': 0, 'logFileName': ''}

        ################################################################################################################
        #                                           General model parameters                                           #
        ################################################################################################################

        # The verbose parameter defines how verbose the console logging is: 0: general model logging, warnings
        # and optimization solver logging are displayed, 1: warnings are displayed, 2: no general model logging or
        # warnings are displayed, the optimization solver logging is set to a minimum.
        # The optimization solver logging can be separately enabled in the optimizationSpecs of the optimize function.
        self.verbose = verboseLogLevel

    def add(self, component):
        """
        Function for adding a component and, if required, its respective modeling class to the EnergySystemModel
        instance. The added component has to inherit from the FINE class Component.

        :param component: the component to be added
        :type component: An object which inherits from the FINE Component class
        """
        if not issubclass(type(component), Component):
            raise TypeError('The added component has to inherit from the FINE class Component.')
        if not issubclass(component.modelingClass, ComponentModel):
            print(component.name, component.modelingClass, ComponentModel)
            raise TypeError('The added component has to inherit from the FINE class ComponentModel.')
        component.addToEnergySystemModel(self)

    def getComponent(self, componentName):
        """
        Function which returns a component of the energy system.

        :param componentName: name of the component that should be returned
        :type componentName: string

        :returns: the component which has the name componentName
        :rtype: Component
        """
        if componentName not in self.componentNames.keys():
            raise ValueError('The component ' + componentName + ' cannot be found in the energy system model.\n' +
                             'The components considered in the model are: ' + str(self.componentNames.keys()))
        modelingClass = self.componentNames[componentName]
        return self.componentModelingDict[modelingClass].componentsDict[componentName]

    def getComponentAttribute(self, componentName, attributeName):
        """
        Function which returns an attribute of a component considered in the energy system.

        :param componentName: name of the component from which the attribute should be obtained
        :type componentName: string

        :param attributeName: name of the attribute that should be returned
        :type attributeName: string

        :returns: the attribute specified by the attributeName of the component with the name componentName
        :rtype: depends on the specified attribute
        """
        return getattr(self.getComponent(componentName), attributeName)

    def getOptimizationSummary(self, modelingClass, outputLevel=0):
        """
        Function which returns the optimization summary (design variables, aggregated operation variables,
        objective contributions) of a modeling class.

        :param modelingClass: name of the modeling class from which the optimization summary should be obtained
        :type modelingClass: string

        :param outputLevel: states the level of detail of the output summary: \n
            - 0: full optimization summary is returned \n
            - 1: full optimization summary is returned but rows in which all values are NaN (not a number) are dropped\n
            - 2: full optimization summary is returned but rows in which all values are NaN or 0 are dropped \n
            |br| * the default value is 0
        :type outputLevel: integer (0, 1 or 2)

        :returns: the optimization summary of the requested modeling class
        :rtype: pandas DataFrame
        """
        if outputLevel == 0:
            return self.componentModelingDict[modelingClass].optSummary
        elif outputLevel == 1:
            return self.componentModelingDict[modelingClass].optSummary.dropna(how='all')
        else:
            if outputLevel != 2 and self.verbose < 2:
                warnings.warn('Invalid input. An outputLevel parameter of 2 is assumed.')
            df = self.componentModelingDict[modelingClass].optSummary.dropna(how='all')
            return df.loc[((df != 0) & (~df.isnull())).any(axis=1)]

    def cluster(self, numberOfTypicalPeriods=7, numberOfTimeStepsPerPeriod=24, clusterMethod='hierarchical',
                sortValues=True, storeTSAinstance=False, **kwargs):
        """
        Cluster the time series data of all components considered in the EnergySystemModel instance and then
        stores the clustered data in the respective components. For this, the time series data is broken down
        into an ordered sequence of periods (e.g. 365 days) and to each period a typical period (e.g. 7 typical
        days with 24 hours) is assigned. For the clustering itself, the tsam package is used (cf.
        https://github.com/FZJ-IEK3-VSA/tsam). Additional keyword arguments for the TimeSeriesAggregation instance
        can be added (facilitated by kwargs). As an example: it might be useful to add extreme periods to the
        clustered typical periods.

        **Default arguments:**

        :param numberOfTypicalPeriods: states the number of typical periods into which the time series data
            should be clustered. The number of time steps per period must be an integer multiple of the total
            number of considered time steps in the energy system.
            Note: Please refer to the tsam package documentation of the parameter noTypicalPeriods for more
            information.
            |br| * the default value is 7
        :type numberOfTypicalPeriods: strictly positive integer

        :param numberOfTimeStepsPerPeriod: states the number of time steps per period
            |br| * the default value is 24
        :type numberOfTimeStepsPerPeriod: strictly positive integer

        :param clusterMethod: states the method which is used in the tsam package for clustering the time series
            data. Options are for example 'averaging','k_means','exact k_medoid' or 'hierarchical'.
            Note: Please refer to the tsam package documentation of the parameter clusterMethod for more information.
            |br| * the default value is 'hierarchical'
        :type clusterMethod: string

        :param sortValues: states if the algorithm in the tsam package should use
            (a) the sorted duration curves (-> True) or
            (b) the original profiles (-> False)
            of the time series data within a period for clustering.
            Note: Please refer to the tsam package documentation of the parameter sortValues for more information.
            |br| * the default value is True
        :type sortValues: boolean

        :param storeTSAinstance: states if the TimeSeriesAggregation instance created during clustering should be
            stored in the EnergySystemModel instance.
            |br| * the default value is False
        :type storeTSAinstance: boolean

        Last edited: August 10, 2018
        |br| @author: Lara Welder
        """

        # Check input arguments which have to fit the temporal representation of the energy system
        utils.checkClusteringInput(numberOfTypicalPeriods, numberOfTimeStepsPerPeriod, len(self.totalTimeSteps))
        hoursPerPeriod = int(numberOfTimeStepsPerPeriod*self.hoursPerTimeStep)

        timeStart = time.time()
        utils.output('\nClustering time series data with ' + str(numberOfTypicalPeriods) + ' typical periods and '
                     + str(numberOfTimeStepsPerPeriod) + ' time steps per period...', self.verbose, 0)

        # Format data to fit the input requirements of the tsam package:
        # (a) append the time series data from all components stored in all initialized modeling classes to a pandas
        #     DataFrame with unique column names
        # (b) thereby collect the weights which should be considered for each time series as well in a dictionary
        timeSeriesData, weightDict = [], {}
        for mdlName, mdl in self.componentModelingDict.items():
            for compName, comp in mdl.componentsDict.items():
                compTimeSeriesData, compWeightDict = comp.getDataForTimeSeriesAggregation()
                if compTimeSeriesData is not None:
                    timeSeriesData.append(compTimeSeriesData), weightDict.update(compWeightDict)
        timeSeriesData = pd.concat(timeSeriesData, axis=1)
        # Note: Sets index for the time series data. The index is of no further relevance in the energy system model.
        timeSeriesData.index = pd.date_range('2050-01-01 00:30:00', periods=len(self.totalTimeSteps),
                                             freq=(str(self.hoursPerTimeStep) + 'H'), tz='Europe/Berlin')

        # Cluster data with tsam package (the reindex call is here for reproducibility of TimeSeriesAggregation
        # call)
        timeSeriesData = timeSeriesData.reindex(sorted(timeSeriesData.columns), axis=1)
        clusterClass = TimeSeriesAggregation(timeSeries=timeSeriesData, noTypicalPeriods=numberOfTypicalPeriods,
                                             hoursPerPeriod=hoursPerPeriod,
                                             clusterMethod=clusterMethod, sortValues=sortValues, weightDict=weightDict,
                                             **kwargs)

        # Convert the clustered data to a pandas DataFrame and store the respective clustered time series data in the
        # associated components
        data = pd.DataFrame.from_dict(clusterClass.clusterPeriodDict)
        for mdlName, mdl in self.componentModelingDict.items():
            for compName, comp in mdl.componentsDict.items():
                comp.setAggregatedTimeSeriesData(data)

        # Store time series aggregation parameters in class instance
        if storeTSAinstance:
            self.tsaInstance = clusterClass
        self.typicalPeriods = clusterClass.clusterPeriodIdx
        self.timeStepsPerPeriod = list(range(numberOfTimeStepsPerPeriod))
        self.periods = list(range(int(len(self.totalTimeSteps) / len(self.timeStepsPerPeriod))))
        self.interPeriodTimeSteps = list(range(int(len(self.totalTimeSteps) / len(self.timeStepsPerPeriod)) + 1))
        self.periodsOrder = clusterClass.clusterOrder
        self.periodOccurrences = [(self.periodsOrder == tp).sum() for tp in self.typicalPeriods]

        # Set cluster flag to true (used to ensure consistently clustered time series data)
        self.isTimeSeriesDataClustered = True
        utils.output("\t\t(%.4f" % (time.time() - timeStart) + " sec)\n", self.verbose, 0)

    def declareTimeSets(self, pyM, timeSeriesAggregation):
        """
        Set and initialize basic time parameters and sets.

        :param pyM: a pyomo ConcreteModel instance which contains parameters, sets, variables,
            constraints and objective required for the optimization set up and solving.
        :type pyM: pyomo ConcreteModel

        :param timeSeriesAggregation: states if the optimization of the energy system model should be done with
            (a) the full time series (False) or
            (b) clustered time series data (True).
            |br| * the default value is False
        :type timeSeriesAggregation: boolean
        """

        # Store the information if aggregated time series data is considered for modeling the energy system in the pyomo
        # model instance and set the time series which is again considered for modeling in all components accordingly
        pyM.hasTSA = timeSeriesAggregation
        for mdl in self.componentModelingDict.values():
            for comp in mdl.componentsDict.values():
                comp.setTimeSeriesData(pyM.hasTSA)

        # Set the time set and the inter time steps set. The time set is a set of tuples. A tuple consists of two
        # entries, the first one indicates an index of a period and the second one indicates a time step inside that
        # period. If time series aggregation is not considered, only one period (period 0) exists and the time steps
        # range from 0 up until the specified number of total time steps - 1. Otherwise, the time set is initialized for
        # each typical period (0 ... numberOfTypicalPeriods-1) and the number of time steps per period (0 ...
        # numberOfTimeStepsPerPeriod-1).
        # The inter time steps set is a set of tuples as well, which again consist of two values. The first value again
        # indicates the period, however, the second one now refers to a point in time right before or after a time step
        # (or between two time steps). Hence, the second value reaches values from (0 ... numberOfTimeStepsPerPeriod).
        if not pyM.hasTSA:
            # Reset timeStepsPerPeriod in case it was overwritten by the clustering function
            self.timeStepsPerPeriod = self.totalTimeSteps
            self.interPeriodTimeSteps = list(range(int(len(self.totalTimeSteps) /
                                                        len(self.timeStepsPerPeriod)) + 1))
            self.periods = [0]
            self.periodsOrder = [0]
            self.periodOccurrences = [1]

            # Define sets
            def initTimeSet(pyM):
                return ((p, t) for p in self.periods for t in self.timeStepsPerPeriod)

            def initInterTimeStepsSet(pyM):
                return ((p, t) for p in self.periods for t in range(len(self.timeStepsPerPeriod) + 1))
        else:
            utils.output('Time series aggregation specifications:\n'
                         'Number of typical periods:' + str(len(self.typicalPeriods)) +
                         ', number of time steps per periods:' + str(len(self.timeStepsPerPeriod)) + '\n',
                         self.verbose, 0)

            # Define sets
            def initTimeSet(pyM):
                return ((p, t) for p in self.typicalPeriods for t in self.timeStepsPerPeriod)

            def initInterTimeStepsSet(pyM):
                return ((p, t) for p in self.typicalPeriods for t in range(len(self.timeStepsPerPeriod) + 1))

        # Initialize sets
        pyM.timeSet = pyomo.Set(dimen=2, initialize=initTimeSet)
        pyM.interTimeStepsSet = pyomo.Set(dimen=2, initialize=initInterTimeStepsSet)

    def declareSharedPotentialConstraints(self, pyM):
        """
        Declare shared potential constraints, e.g. if a maximum potential of salt caverns has to be shared by
        salt cavern storing methane and salt caverns storing hydrogen.

        :param pyM: a pyomo ConcreteModel instance which contains parameters, sets, variables,
            constraints and objective required for the optimization set up and solving.
        :type pyM: pyomo ConcreteModel
        """
        utils.output('Declaring shared potential constraint...', self.verbose, 0)

        # Create shared potential dictionary (maps a shared potential ID and a location to components who share the
        # potential)
        potentialDict = {}
        for mdl in self.componentModelingDict.values():
            for compName, comp in mdl.componentsDict.items():
                if comp.sharedPotentialID is not None:
                    [potentialDict.setdefault((comp.sharedPotentialID, loc), []).append(compName)
                     for loc in comp.locationalEligibility.index if comp.capacityMax[loc] != 0]
        pyM.sharedPotentialDict = potentialDict

        # Define and initialize constraints for each instance and location where components have to share an available
        # potential. Sum up the relative contributions to the shared potential and ensure that the total share is
        # <= 100%. For this, get the contributions to the shared potential for the corresponding ID and
        # location from each modeling class.
        def sharedPotentialConstraint(pyM, ID, loc):
            return sum(mdl.getSharedPotentialContribution(pyM, ID, loc)
                       for mdl in self.componentModelingDict.values()) <= 1
        pyM.ConstraintSharedPotentials = \
            pyomo.Constraint(pyM.sharedPotentialDict.keys(), rule=sharedPotentialConstraint)

    def declareCommodityBalanceConstraints(self, pyM):
        """
        Declare commodity balance constraints (one balance constraint for each commodity, location and time step)

        :param pyM: a pyomo ConcreteModel instance which contains parameters, sets, variables,
            constraints and objective required for the optimization set up and solving.
        :type pyM: pyomo ConcreteModel
        """
        utils.output('Declaring commodity balances...', self.verbose, 0)

        # Declare and initialize a set that states for which location and commodity the commodity balance constraints
        # are non-trivial (i.e. not 0 == 0; trivial constraints raise errors in pyomo).
        def initLocationCommoditySet(pyM):
            return ((loc, commod) for loc in self.locations for commod in self.commodities
                    if any([mdl.hasOpVariablesForLocationCommodity(self, loc, commod)
                            for mdl in self.componentModelingDict.values()]))
        pyM.locationCommoditySet = pyomo.Set(dimen=2, initialize=initLocationCommoditySet)

        # Declare and initialize commodity balance constraints by checking for each location and commodity in the
        # locationCommoditySet and for each period and time step within the period if the commodity source and sink
        # terms add up to zero. For this, get the contribution to commodity balance from each modeling class.
        def commodityBalanceConstraint(pyM, loc, commod, p, t):
            return sum(mdl.getCommodityBalanceContribution(pyM, commod, loc, p, t)
                       for mdl in self.componentModelingDict.values()) == 0
        pyM.commodityBalanceConstraint = pyomo.Constraint(pyM.locationCommoditySet, pyM.timeSet,
                                                          rule=commodityBalanceConstraint)

    def declareObjective(self, pyM):
        """
        Declare the objective function by obtaining the contributions to the objective function from all modeling
        classes. Currently, the only objective function which can be selected is the sum of the total annual cost of all
        components.

        :param pyM: a pyomo ConcreteModel instance which contains parameters, sets, variables,
            constraints and objective required for the optimization set up and solving.
        :type pyM: pyomo ConcreteModel
        """
        utils.output('Declaring objective function...', self.verbose, 0)

        def objective(pyM):
            TAC = sum(mdl.getObjectiveFunctionContribution(self, pyM) for mdl in self.componentModelingDict.values())
            return TAC
        pyM.Obj = pyomo.Objective(rule=objective)

    def declareOptimizationProblem(self, timeSeriesAggregation=False):
        """
        Declare the optimization problem belonging to the specified energy system for which a pyomo concrete model
        instance is built and filled with
        * basic time sets,
        * sets, variables and constraints contributed by the component modeling classes,
        * basic, component overreaching constraints, and
        * an objective function.

        **Default arguments:**

        :param timeSeriesAggregation: states if the optimization of the energy system model should be done with
            (a) the full time series (False) or
            (b) clustered time series data (True).
            |br| * the default value is False
        :type timeSeriesAggregation: boolean

        Last edited: November 10, 2018
        |br| @author: Lara Welder
        """
        # Get starting time of the optimization to, later on, obtain the total run time of the optimize function call
        timeStart = time.time()

        # Check correctness of inputs
        utils.checkDeclareOptimizationProblemInput(timeSeriesAggregation, self.isTimeSeriesDataClustered)

        ################################################################################################################
        #                           Initialize mathematical model (ConcreteModel) instance                             #
        ################################################################################################################

        # Initialize a pyomo ConcreteModel which will be used to store the mathematical formulation of the model.
        # The ConcreteModel instance is stored in the EnergySystemModel instance, which makes it available for
        # post-processing or debugging. A pyomo Suffix with the name dual is declared to make dual values associated
        # to the model's constraints available after optimization.
        self.pyM = pyomo.ConcreteModel()
        pyM = self.pyM
        pyM.dual = pyomo.Suffix(direction=pyomo.Suffix.IMPORT)

        # Set time sets for the model instance
        self.declareTimeSets(pyM, timeSeriesAggregation)

        ################################################################################################################
        #                         Declare component specific sets, variables and constraints                           #
        ################################################################################################################

        for key, mdl in self.componentModelingDict.items():
            _t = time.time()
            utils.output('Declaring sets, variables and constraints for ' + key, self.verbose, 0)
            utils.output('\tdeclaring sets... ', self.verbose, 0), mdl.declareSets(self, pyM)
            utils.output('\tdeclaring variables... ', self.verbose, 0), mdl.declareVariables(self, pyM)
            utils.output('\tdeclaring constraints... ', self.verbose, 0), mdl.declareComponentConstraints(self, pyM)
            utils.output('\t\t(%.4f' % (time.time() - _t) + ' sec)\n', self.verbose, 0)

        ################################################################################################################
        #                              Declare cross-componential sets and constraints                                 #
        ################################################################################################################

        # Declare constraints for enforcing shared capacities
        _t = time.time()
        self.declareSharedPotentialConstraints(pyM)
        utils.output('\t\t(%.4f' % (time.time() - _t) + ' sec)\n', self.verbose, 0)

        # Declare commodity balance constraints (one balance constraint for each commodity, location and time step)
        _t = time.time()
        self.declareCommodityBalanceConstraints(pyM)
        utils.output('\t\t(%.4f' % (time.time() - _t) + ' sec)\n', self.verbose, 0)

        ################################################################################################################
        #                                         Declare objective function                                           #
        ################################################################################################################

        # Declare objective function by obtaining the contributions to the objective function from all modeling classes
        _t = time.time()
        self.declareObjective(pyM)
        utils.output('\t\t(%.4f' % (time.time() - _t) + ' sec)\n', self.verbose, 0)

        # Store the build time of the optimize function call in the EnergySystemModel instance
        self.solverSpecs['buildtime'] = time.time() - timeStart

    def optimize(self, declaresOptimizationProblem=True, timeSeriesAggregation=False, logFileName='', threads=3,
                 solver='gurobi', timeLimit=None, optimizationSpecs='', warmstart=False):
        """
        Optimize the specified energy system for which a pyomo ConcreteModel instance is built or called upon.
        A pyomo instance is optimized with the specified inputs, and the optimization results are further
        processed.

        **Default arguments:**

        :param declaresOptimizationProblem: states if the optimization problem should be declared (True) or not (False).
            (a) If true, the declareOptimizationProblem function is called and a pyomo ConcreteModel instance is built.
            (b) If false a previously declared pyomo ConcreteModel instance is used.
            |br| * the default value is True
        :type declaresOptimizationProblem: boolean

        :param timeSeriesAggregation: states if the optimization of the energy system model should be done with
            (a) the full time series (False) or
            (b) clustered time series data (True).
            |br| * the default value is False
        :type timeSeriesAggregation: boolean

        :param logFileName: logFileName is used for naming the log file of the optimization solver output
            if gurobi is used as the optimization solver.
            If the logFileName is given as an absolute path (e.g. logFileName = os.path.join(os.getcwd(),
            'Results', 'logFileName.txt')) the log file will be stored in the specified directory. Otherwise,
            it will be stored by default in the directory where the executing python script is called.
            |br| * the default value is 'job'
        :type logFileName: string

        :param threads: number of computational threads used for solving the optimization (solver dependent
            input) if gurobi is used as the solver. A value of 0 results in using all available threads. If
            a value larger than the available number of threads are chosen, the value will reset to the maximum
            number of threads.
            |br| * the default value is 3
        :type threads: positive integer

        :param solver: specifies which solver should solve the optimization problem (which of course has to be
            installed on the machine on which the model is run).
            |br| * the default value is 'gurobi'
        :type solver: string

        :param timeLimit: if not specified as None, indicates the maximum solve time of the optimization problem
            in seconds (solver dependent input). The use of this parameter is suggested when running models in
            runtime restricted environments (such as clusters with job submission systems). If the runtime
            limitation is triggered before an optimal solution is available, the best solution obtained up
            until then (if available) is processed.
            |br| * the default value is None
        :type timeLimit: strictly positive integer or None

        :param optimizationSpecs: specifies parameters for the optimization solver (see the respective solver
            documentation for more information). Example: 'LogToConsole=1 OptimalityTol=1e-6'
            |br| * the default value is an empty string ('')
        :type timeLimit: string

        :param warmstart: specifies if a warm start of the optimization should be considered
            (not always supported by the solvers).
            |br| * the default value is False
        :type warmstart: boolean

        Last edited: August 10, 2018
        |br| @author: Lara Welder
        """
        if declaresOptimizationProblem:
            self.declareOptimizationProblem(timeSeriesAggregation=timeSeriesAggregation)
        else:
            if self.pyM is None:
                raise TypeError('The optimization problem is not declared yet. Set the argument declaresOptimization'
                                ' problem to True or call the declareOptimizationProblem function first.')

        # Get starting time of the optimization to, later on, obtain the total run time of the optimize function call
        timeStart = time.time()

        # Check correctness of inputs
        utils.checkOptimizeInput(timeSeriesAggregation, self.isTimeSeriesDataClustered, logFileName, threads, solver,
                                 timeLimit, optimizationSpecs, warmstart)

        # Store keyword arguments in the EnergySystemModel instance
        self.solverSpecs['logFileName'], self.solverSpecs['threads'] = logFileName, threads
        self.solverSpecs['solver'], self.solverSpecs['timeLimit'] = solver, timeLimit
        self.solverSpecs['optimizationSpecs'], self.solverSpecs['hasTSA'] = optimizationSpecs, timeSeriesAggregation

        ################################################################################################################
        #                                  Solve the specified optimization problem                                    #
        ################################################################################################################

        # Set which solver should solve the specified optimization problem
        optimizer = opt.SolverFactory(solver)

        # Set, if specified, the time limit
        if self.solverSpecs['timeLimit'] is not None and solver == 'gurobi':
            optimizer.options['timelimit'] = timeLimit

        # Set the specified solver options
        if 'LogToConsole=' not in optimizationSpecs:
            if self.verbose == 2:
                optimizationSpecs += ' LogToConsole=0'

        # Solve optimization problem. The optimization solve time is stored and the solver information is printed.
        if solver=='gurobi':
            optimizer.set_options('Threads=' + str(threads) + ' logfile=' + logFileName + ' ' + optimizationSpecs)
            solver_info = optimizer.solve(self.pyM, warmstart=warmstart, tee=True)
        else:
            solver_info = optimizer.solve(self.pyM, tee=True)
        self.solverSpecs['solvetime'] = time.time() - timeStart
        utils.output(solver_info.solver(), self.verbose, 0), utils.output(solver_info.problem(), self.verbose, 0)
        utils.output('Solve time: ' + str(self.solverSpecs['solvetime']) + ' sec.', self.verbose, 0)

        ################################################################################################################
        #                                      Post-process optimization output                                        #
        ################################################################################################################

        _t = time.time()

        # Post-process the optimization output by differentiating between different solver statuses and termination
        # conditions. First, check if the status and termination_condition of the optimization are acceptable.
        # If not, no output is generated.
        # TODO check if this is still compatible with the latest pyomo version
        status, termCondition = solver_info.solver.status, solver_info.solver.termination_condition
        if status == opt.SolverStatus.error or status == opt.SolverStatus.aborted or status == opt.SolverStatus.unknown:
            utils.output('Solver status:  ' + str(status) + ', termination condition:  ' + str(termCondition) +
                         '. No output is generated.', self.verbose, 0)
        elif solver_info.solver.termination_condition == opt.TerminationCondition.infeasibleOrUnbounded or \
            solver_info.solver.termination_condition == opt.TerminationCondition.infeasible or \
                solver_info.solver.termination_condition == opt.TerminationCondition.unbounded:
                utils.output('Optimization problem is ' + str(solver_info.solver.termination_condition) +
                             '. No output is generated.', self.verbose, 0)
        else:
            # If the solver status is not okay (hence either has a warning, an error, was aborted or has an unknown
            # status), show a warning message.
            if not solver_info.solver.termination_condition == opt.TerminationCondition.optimal and self.verbose < 2:
                warnings.warn('Output is generated for a non-optimal solution.')
            utils.output("\nProcessing optimization output...", self.verbose, 0)
            # Declare component specific sets, variables and constraints
            w = str(len(max(self.componentModelingDict.keys()))+6)
            for key, mdl in self.componentModelingDict.items():
                __t = time.time()
                mdl.setOptimalValues(self, self.pyM)
                outputString = ('for {:' + w + '}').format(key + ' ...') + "(%.4f" % (time.time() - __t) + "sec)"
                utils.output(outputString, self.verbose, 0)

        utils.output('\t\t(%.4f' % (time.time() - _t) + ' sec)\n', self.verbose, 0)

        # Store the runtime of the optimize function call in the EnergySystemModel instance
        self.solverSpecs['runtime'] = self.solverSpecs['buildtime'] + time.time() - timeStart
    
    def optimizeMyopic(self, startYear, nbOfSteps, stepLength, declaresOptimizationProblem=True, timeSeriesAggregation=False,  
                        numberOfTypicalPeriods = 7,
                        logFileName='', threads=3, solver='gurobi', timeLimit=None, 
                        optimizationSpecs='', warmstart=False):
        """
        Optimization function for myopic approach. For each optimization run, the newly installed capacities
        will be given as a stock (with capacityFix) to the next optimization run. 

        :param startYear: Year of the optimization
        :type name: int

        :param nbOfSteps: Number of optimization runs 
        :type name: int

        :param stepLength: Number of years represented by one optimization run
        :type name: int

        Last edited: December 06, 2019
        |br| @author: Theresa Gross, Felix Kullmann
        """                              
        
        mileStoneYear = startYear

        for step in range(0,nbOfSteps):
            mileStoneYear = startYear + step*stepLength
            logFileName = 'log_'+str(mileStoneYear)
            # First optimization: Optimize start year for first stock
            self.cluster(numberOfTypicalPeriods=numberOfTypicalPeriods)

            self.optimize(declaresOptimizationProblem=True, timeSeriesAggregation=timeSeriesAggregation, 
                            logFileName=logFileName, threads=threads, solver=solver, timeLimit=timeLimit, 
                            optimizationSpecs=optimizationSpecs, warmstart=False)
            # Get first stock (installed capacities within the start year)
<<<<<<< HEAD
            self.getStock(mileStoneYear, stepLength)
            
    def setFixedVariables(self, optVariables):
        """
        Search for optimized variables (capacities or binary decision variables) and set the variables as fixed.
        This function is used for the myopic approach (capacities) and the Two-Stage-Approach (binary decisions).

        :param optVariables: Name of the variables of which the optimal values should be returned and set to the current energy system model instance:\n
        * 'isBuiltVariablesOptimum', or
        * 'capacityVariablesOptimum'\n
        :type name: string

        Last edited: December 05, 2019
        |br| @author: Theresa Gross
        """      
        for mdl in self.componentModelingDict.keys():
            # for comp in self.componentsModelingDict[mdl].componentsDict.keys():
            compValues = self.componentModelingDict[mdl].getOptimizedValues(optVariables)
            if compValues is not None:
                for comp in compValues.index.get_level_values(0).unique():
                    if optVariables == 'isBuiltVariablesOptimum':
                        # Set the optimal values for the isBuiltVariables as fixed
                        values = compValues.loc[comp].fillna(value=0).round(decimals=0).astype(np.int64)
                        self.componentModelingDict[mdl].componentsDict[comp].isBuiltFix = values
                    elif optVariables == 'capacityVariablesOptimum':
                        # Set the optimal values for the capacities as fixed
                        self.componentModelingDict[mdl].componentsDict[comp].capacityFix = compValues.loc[comp].values[0]
                        # Set capacityMin and capacityMax as None to avoid problems
                        self.componentModelingDict[mdl].componentsDict[comp].capacityMax = None
                        self.componentModelingDict[mdl].componentsDict[comp].capacityMin = None
=======
            self.getStock(mileStoneYear)
>>>>>>> aa36787f

    def getStock(self, mileStoneYear, stepLength):
        '''
        :param mileStoneYear: Year of the optimization
        :type name: int

        Last edited: December 06, 2019
        |br| @author: Theresa Gross, Felix Kullmann
        ''' 
        for mdl in self.componentModelingDict.keys():
            compValues = self.componentModelingDict[mdl].getOptimizedValues('capacityVariablesOptimum')
            for comp in compValues.index.get_level_values(0).unique():
                if 'stock' not in self.componentModelingDict[mdl].componentsDict[comp].name:
                    stockName = comp+'_stock'+'_'+str(mileStoneYear)
                    stockComp = copy.copy(self.componentModelingDict[mdl].componentsDict[comp])
                    stockComp.name = stockName
                    stockComp.lifetime = self.componentModelingDict[mdl].componentsDict[comp].technicalLifetime # - stepLength
                    stockComp.capacityFix = compValues.loc[comp]
                    stockComp.capacityMin, stockComp.capacityMax = None, None
                    self.add(stockComp)
                if 'stock' in self.componentModelingDict[mdl].componentsDict[comp].name:
<<<<<<< HEAD
                    self.componentModelingDict[mdl].componentsDict[comp].lifetime = self.componentModelingDict[mdl].componentsDict[comp].lifetime -stepLength
                    print(self.componentModelingDict[mdl].componentsDict[comp].name, self.componentModelingDict[mdl].componentsDict[comp].lifetime)
=======
                    self.componentModelingDict[mdl].componentsDict[comp].lifetime = self.componentModelingDict[mdl].componentsDict[comp].lifetime-stepLength
>>>>>>> aa36787f
                    # if self.componentModelingDict[mdl].componentsDict[comp].lifetime <= 0:
                    #     print(self.componentModelingDict[mdl].componentsDict[comp].capacityFix)
                        <|MERGE_RESOLUTION|>--- conflicted
+++ resolved
@@ -798,40 +798,7 @@
                             logFileName=logFileName, threads=threads, solver=solver, timeLimit=timeLimit, 
                             optimizationSpecs=optimizationSpecs, warmstart=False)
             # Get first stock (installed capacities within the start year)
-<<<<<<< HEAD
-            self.getStock(mileStoneYear, stepLength)
-            
-    def setFixedVariables(self, optVariables):
-        """
-        Search for optimized variables (capacities or binary decision variables) and set the variables as fixed.
-        This function is used for the myopic approach (capacities) and the Two-Stage-Approach (binary decisions).
-
-        :param optVariables: Name of the variables of which the optimal values should be returned and set to the current energy system model instance:\n
-        * 'isBuiltVariablesOptimum', or
-        * 'capacityVariablesOptimum'\n
-        :type name: string
-
-        Last edited: December 05, 2019
-        |br| @author: Theresa Gross
-        """      
-        for mdl in self.componentModelingDict.keys():
-            # for comp in self.componentsModelingDict[mdl].componentsDict.keys():
-            compValues = self.componentModelingDict[mdl].getOptimizedValues(optVariables)
-            if compValues is not None:
-                for comp in compValues.index.get_level_values(0).unique():
-                    if optVariables == 'isBuiltVariablesOptimum':
-                        # Set the optimal values for the isBuiltVariables as fixed
-                        values = compValues.loc[comp].fillna(value=0).round(decimals=0).astype(np.int64)
-                        self.componentModelingDict[mdl].componentsDict[comp].isBuiltFix = values
-                    elif optVariables == 'capacityVariablesOptimum':
-                        # Set the optimal values for the capacities as fixed
-                        self.componentModelingDict[mdl].componentsDict[comp].capacityFix = compValues.loc[comp].values[0]
-                        # Set capacityMin and capacityMax as None to avoid problems
-                        self.componentModelingDict[mdl].componentsDict[comp].capacityMax = None
-                        self.componentModelingDict[mdl].componentsDict[comp].capacityMin = None
-=======
             self.getStock(mileStoneYear)
->>>>>>> aa36787f
 
     def getStock(self, mileStoneYear, stepLength):
         '''
@@ -853,12 +820,7 @@
                     stockComp.capacityMin, stockComp.capacityMax = None, None
                     self.add(stockComp)
                 if 'stock' in self.componentModelingDict[mdl].componentsDict[comp].name:
-<<<<<<< HEAD
-                    self.componentModelingDict[mdl].componentsDict[comp].lifetime = self.componentModelingDict[mdl].componentsDict[comp].lifetime -stepLength
-                    print(self.componentModelingDict[mdl].componentsDict[comp].name, self.componentModelingDict[mdl].componentsDict[comp].lifetime)
-=======
                     self.componentModelingDict[mdl].componentsDict[comp].lifetime = self.componentModelingDict[mdl].componentsDict[comp].lifetime-stepLength
->>>>>>> aa36787f
                     # if self.componentModelingDict[mdl].componentsDict[comp].lifetime <= 0:
                     #     print(self.componentModelingDict[mdl].componentsDict[comp].capacityFix)
                         