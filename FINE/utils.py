"""
Last edited: February 21, 2020

@author: Lara Welder, Theresa Gross
"""
import warnings
import pandas as pd
<<<<<<< HEAD
import FINE as fn
=======
import numpy as np
import pwlf
import FINE as fn
import matplotlib.pyplot as plt
from GPyOpt.methods import BayesianOptimization
import sys
>>>>>>> 5fd8c26b

def isString(string):
    """ Check if the input argument is a string. """
    if not type(string) == str:
        raise TypeError("The input argument has to be a string")


def equalStrings(ref, test):
    """ Check if two strings are equal to each other. """
    if ref != test:
        print('Reference string: ' + str(ref))
        print('String: ' + str(test))
        raise ValueError('Strings do not match')


def isStrictlyPositiveInt(value):
    """ Check if the input argument is a strictly positive integer. """
    if not type(value) == int:
        raise TypeError("The input argument has to be an integer")
    if not value > 0:
        raise ValueError("The input argument has to be strictly positive")


def isStrictlyPositiveNumber(value):
    """ Check if the input argument is a strictly positive number. """
    if not (isinstance(value, float) or isinstance(value, int)):
        raise TypeError("The input argument has to be an number")
    if not value > 0:
        raise ValueError("The input argument has to be strictly positive")


def isPositiveNumber(value):
    """ Check if the input argument is a positive number. """
    if not (isinstance(value, float) or isinstance(value, int)):
        raise TypeError("The input argument has to be an number")
    if not value >= 0:
        raise ValueError("The input argument has to be positive")


def isSetOfStrings(setOfStrings):
    """ Check if the input argument is a set of strings. """
    if not type(setOfStrings) == set:
        raise TypeError("The input argument has to be a set")
    if not any([type(r) == str for r in setOfStrings]):
        raise TypeError("The list entries in the input argument must be strings")


def isEnergySystemModelInstance(esM):
    if not isinstance(esM, fn.EnergySystemModel):
        raise TypeError('The input is not an EnergySystemModel instance.')


def checkEnergySystemModelInput(locations, commodities, commodityUnitsDict, numberOfTimeSteps, hoursPerTimeStep,
                                costUnit, lengthUnit):
    """ Check input arguments of an EnergySystemModel instance for value/type correctness. """

    # Locations and commodities have to be sets
    isSetOfStrings(locations), isSetOfStrings(commodities)

    # The commodityUnitDict has to be a dictionary which keys equal the specified commodities and which values are
    # strings
    if not type(commodityUnitsDict) == dict:
        raise TypeError("The commodityUnitsDict input argument has to be a dictionary.")
    if commodities != set(commodityUnitsDict.keys()):
        raise ValueError("The keys of the commodityUnitDict must equal the specified commodities.")
    isSetOfStrings(set(commodityUnitsDict.values()))

    # The numberOfTimeSteps and the hoursPerTimeStep have to be strictly positive numbers
    isStrictlyPositiveInt(numberOfTimeSteps), isStrictlyPositiveNumber(hoursPerTimeStep)

    # The costUnit and lengthUnit input parameter have to be strings
    isString(costUnit), isString(lengthUnit)


def checkTimeUnit(timeUnit):
    """
    Check if the timeUnit input argument is equal to 'h'.
    """
    if not timeUnit == 'h':
        raise ValueError("The timeUnit input argument has to be \'h\'")


def checkTimeSeriesIndex(esM, data):
    """
    Necessary if the data rows represent the time-dependent data:
    Check if the row-indices of the data match the time indices of the energy system model.
    """
    if list(data.index) != esM.totalTimeSteps:
        raise ValueError('Time indices do not match the one of the specified energy system model.\n' +
                         'Data indices: ' + str(set(data.index)) + '\n' +
                         'Energy system model time steps: ' + str(esM.totalTimeSteps))


def checkRegionalColumnTitles(esM, data):
    """
    Necessary if the data columns represent the location-dependent data:
    Check if the columns indices match the location indices of the energy system model.
    """
    if set(data.columns) != esM.locations:
        raise ValueError('Location indices do not match the one of the specified energy system model.\n' +
                         'Data columns: ' + str(set(data.columns)) + '\n' +
                         'Energy system model regions: ' + str(esM.locations))


def checkRegionalIndex(esM, data):
    """
    Necessary if the data rows represent the location-dependent data:
    Check if the row-indices match the location indices of the energy system model.
    """
    if set(data.index) != esM.locations:
        raise ValueError('Location indices do not match the one of the specified energy system model.\n' +
                         'Data indices: ' + str(set(data.index)) + '\n' +
                         'Energy system model regions: ' + str(esM.locations))


def checkConnectionIndex(data, locationalEligibility):
    """
    Necessary for transmission components:
    Check if the indices of the connection data match the eligible connections.
    """
    if not set(data.index) == set(locationalEligibility.index):
        raise ValueError('Indices do not match the eligible connections of the component.\n' +
                         'Data indices: ' + str(set(data.index)) + '\n' +
                         'Eligible connections: ' + str(set(locationalEligibility.index)))


def checkCommodities(esM, commodities):
    """ Check if the commodity is considered in the energy system model. """
    if not commodities.issubset(esM.commodities):
        raise ValueError('Commodity does not match the ones of the specified energy system model.\n' +
                         'Commodity: ' + str(set(commodities)) + '\n' +
                         'Energy system model commodities: ' + str(esM.commodities))


def checkCommodityUnits(esM, commodityUnit):
    """ Check if the commodity unit matches the in the energy system model defined commodity units."""
    if not commodityUnit in esM.commodityUnitsDict.values():
        raise ValueError('Commodity unit does not match the ones of the specified energy system model.\n' +
                         'Commodity unit: ' + str(commodityUnit) + '\n' +
                         'Energy system model commodityUnits: ' + str(esM.commodityUnitsDict.values()))


def checkCommodityConversionFactorsPartLoad(commodityConversionFactorsPartLoad):
    """ 
    Check if one of the commodity conversion factors equals 1 and another is either a lambda function or a set of data points.
    Additionally check if the conversion factor that depicts part load behavior 
        (1) covers part loads from 0 to 1 and
        (2) includes only conversion factors greater than 0 in the relevant part load range.
    """
    partLoadCommodPresent = False
    nonPartLoadCommodPresent = False

    for conversionFactor in commodityConversionFactorsPartLoad:
        if isinstance(conversionFactor,pd.DataFrame):
            checkDataFrameTypeConversionFactor(conversionFactor)
            partLoadCommodPresent = True
        elif callable(conversionFactor):
            checkCallableConversionFactor(conversionFactor)
            partLoadCommodPresent = True
        elif conversionFactor == 1 or conversionFactor == -1:
            nonPartLoadCommodPresent = True
    
    if nonPartLoadCommodPresent == False:
        raise TypeError('One conversion factor needs to be either 1 or -1.')
    if partLoadCommodPresent == False:
        raise TypeError('One conversion factor needs to be either a callable function or a list of two-dimensional data points.')


def checkCallableConversionFactor(conversionFactor):
    """  Check if the callable conversion factor includes only conversion factors greater than 0 in the relevant part load range. """
    nPointsForTesting = 1001
    xTest = np.linspace(0, 1, nPointsForTesting)
    yTest = [conversionFactor(xTest_i) for xTest_i in xTest]

    if any(yTest_i <= 0 for yTest_i in yTest):
        raise ValueError('The callable part load conversion factor is smaller or equal to 0 at least once within [0,1].')


def checkDataFrameTypeConversionFactor(conversionFactor):
    """  
    Check if the callable conversion factor covers part loads from 0 to 1 and 
    if it includes only conversion factors greater than 0 in the relevant part load range. 
    """
    
    xTest = np.array(conversionFactor['x'])
    yTest = np.array(conversionFactor['y'])

    if np.isnan(xTest).any() or np.isnan(yTest).any():
        raise ValueError('At least one value in the raw conversion factor data is non-numeric.')

    if any(yTest_i <= 0 for yTest_i in yTest):
        raise ValueError('The callable part load conversion factor is smaller or equal to 0 at least once within [0,1].')


def checkAndSetDistances(distances, locationalEligibility, esM):
    """
    Check if the given values for the distances are valid (i.e. positive). If the distances parameter is None,
    the distances for the eligible connections are set to 1.
    """
    if distances is None:
        output('The distances of a component are set to a normalized value of 1.', esM.verbose, 0)
        distances = pd.Series([1 for loc in locationalEligibility.index], index=locationalEligibility.index)
    else:
        if not isinstance(distances, pd.Series):
            raise TypeError('Input data has to be a pandas DataFrame or Series')
        if (distances < 0).any():
            raise ValueError('Distance values smaller than 0 were detected.')
        checkConnectionIndex(distances, locationalEligibility)
    return distances


def checkAndSetTransmissionLosses(losses, distances, locationalEligibility):
    """
    Check if the type of the losses are valid (i.e. a number, pandas DataFrame or a pandas Series),
    and if the given values for the losses of the transmission component are valid (i.e. between 0 and 1).
    """
    if not (isinstance(losses, int) or isinstance(losses, float) or isinstance(losses, pd.DataFrame)
            or isinstance(losses, pd.Series)):
        raise TypeError('The input data has to be a number, a pandas DataFrame or a pandas Series.')

    if isinstance(losses, int) or isinstance(losses, float):
        if losses < 0 or losses > 1:
            raise ValueError('Losses have to be values between 0 <= losses <= 1.')
        return pd.Series([float(losses) for loc in locationalEligibility.index], index=locationalEligibility.index)
    checkConnectionIndex(losses, locationalEligibility)

    losses = losses.astype(float)
    if losses.isnull().any():
        raise ValueError('The losses parameter contains values which are not a number.')
    if (losses < 0).any() or (losses > 1).any():
            raise ValueError('Losses have to be values between 0 <= losses <= 1.')
    if (1-losses*distances < 0).any():
        raise ValueError('The losses per distance multiplied with the distances result in negative values.')

    return losses


def getCapitalChargeFactor(interestRate, economicLifetime):
    """ Compute and return capital charge factor (inverse of annuity factor). """
    CCF = 1 / interestRate - 1 / (pow(1 + interestRate, economicLifetime) * interestRate)
    CCF = CCF.fillna(economicLifetime)
    return CCF


def castToSeries(data, esM):
    if data is None:
        return None
    elif isinstance(data, pd.Series):
        return data
    isPositiveNumber(data)
    return pd.Series([data], index=list(esM.locations))


def checkLocationSpecficDesignInputParams(comp, esM):
    if len(esM.locations) == 1:
        comp.capacityMin = castToSeries(comp.capacityMin, esM)
        comp.capacityFix = castToSeries(comp.capacityFix, esM)
        comp.capacityMax = castToSeries(comp.capacityMax, esM)
        comp.locationalEligibility = castToSeries(comp.locationalEligibility, esM)
        comp.isBuiltFix = castToSeries(comp.isBuiltFix, esM)

    capacityMin, capacityFix, capacityMax = comp.capacityMin, comp.capacityFix, comp.capacityMax
    locationalEligibility, isBuiltFix = comp.locationalEligibility, comp.isBuiltFix
    hasCapacityVariable, hasIsBuiltBinaryVariable = comp.hasCapacityVariable, comp.hasIsBuiltBinaryVariable
    sharedPotentialID = comp.sharedPotentialID

    for data in [capacityMin, capacityFix, capacityMax, locationalEligibility, isBuiltFix]:
        if data is not None:
            if comp.dimension == '1dim':
                if not isinstance(data, pd.Series):
                    raise TypeError('Input data has to be a pandas Series')
                checkRegionalIndex(esM, data)
            elif comp.dimension == '2dim':
                if not isinstance(data, pd.Series):
                    raise TypeError('Input data has to be a pandas DataFrame')
                checkConnectionIndex(data, comp.locationalEligibility)
            else:
                raise ValueError("The dimension parameter has to be either \'1dim\' or \'2dim\' ")

    if capacityMin is not None and (capacityMin < 0).any():
        raise ValueError('capacityMin values smaller than 0 were detected.')

    if capacityFix is not None and (capacityFix < 0).any():
        raise ValueError('capacityFix values smaller than 0 were detected.')

    if capacityMax is not None and (capacityMax < 0).any():
        raise ValueError('capacityMax values smaller than 0 were detected.')

    if (capacityMin is not None or capacityMax is not None or capacityFix is not None) and not hasCapacityVariable:
        raise ValueError('Capacity bounds are given but hasDesignDimensionVar was set to False.')

    if isBuiltFix is not None and not hasIsBuiltBinaryVariable:
        raise ValueError('Fixed design decisions are given but hasIsBuiltBinaryVariable was set to False.')

    if sharedPotentialID is not None:
        isString(sharedPotentialID)

    if sharedPotentialID is not None and capacityMax is None:
        raise ValueError('A capacityMax parameter is required if a sharedPotentialID is considered.')

    if capacityMin is not None and capacityMax is not None:
        if (capacityMin > capacityMax).any():
            raise ValueError('capacityMin values > capacityMax values detected.')

    if capacityFix is not None and capacityMax is not None:
        if (capacityFix > capacityMax).any():
            raise ValueError('capacityFix values > capacityMax values detected.')

    if capacityFix is not None and capacityMin is not None:
        if (capacityFix < capacityMin).any():
            raise ValueError('capacityFix values < capacityMax values detected.')

    if locationalEligibility is not None:
        # Check if values are either one or zero
        if ((locationalEligibility != 0) & (locationalEligibility != 1)).any():
            raise ValueError('The locationalEligibility entries have to be either 0 or 1.')
        # Check if given capacities indicate the same eligibility
        if capacityFix is not None:
            data = capacityFix.copy()
            data[data > 0] = 1
            if (data != locationalEligibility).any():
                raise ValueError('The locationalEligibility and capacityFix parameters indicate different eligibilities.')
        if capacityMax is not None:
            data = capacityMax.copy()
            data[data > 0] = 1
            if (data != locationalEligibility).any():
                raise ValueError('The locationalEligibility and capacityMax parameters indicate different eligibilities.')
        if capacityMin is not None:
            data = capacityMin.copy()
            data[data > 0] = 1
            if (data > locationalEligibility).any():
                raise ValueError('The locationalEligibility and capacityMin parameters indicate different eligibilities.')
        if isBuiltFix is not None:
            if (isBuiltFix != locationalEligibility).any():
                raise ValueError('The locationalEligibility and isBuiltFix parameters indicate different' +
                                 'eligibilities.')

    if isBuiltFix is not None:
        # Check if values are either one or zero
        if ((isBuiltFix != 0) & (isBuiltFix != 1)).any():
            raise ValueError('The isBuiltFix entries have to be either 0 or 1.')
        # Check if given capacities indicate the same design decisions
        if capacityFix is not None:
            data = capacityFix.copy()
            data[data > 0] = 1
            if (data > isBuiltFix).any():
                raise ValueError('The isBuiltFix and capacityFix parameters indicate different design decisions.')
        if capacityMax is not None:
            data = capacityMax.copy()
            data[data > 0] = 1
            if (data > isBuiltFix).any():
                if esM.verbose < 2:
                    warnings.warn('The isBuiltFix and capacityMax parameters indicate different design options.')
        if capacityMin is not None:
            data = capacityMin.copy()
            data[data > 0] = 1
            if (data > isBuiltFix).any():
                raise ValueError('The isBuiltFix and capacityMin parameters indicate different design decisions.')


def setLocationalEligibility(esM, locationalEligibility, capacityMax, capacityFix, isBuiltFix,
                             hasCapacityVariable, operationTimeSeries, dimension='1dim'):
    if locationalEligibility is not None:
        return locationalEligibility
    else:
        # If the location eligibility is None set it based on other information available
        if not hasCapacityVariable and operationTimeSeries is not None:
            if dimension == '1dim':
                data = operationTimeSeries.copy().sum()
                data[data > 0] = 1
                return data
            elif dimension == '2dim':
                data = operationTimeSeries.copy().sum()
                data.loc[:] = 1
                locationalEligibility = data
                return locationalEligibility
            else:
                raise ValueError("The dimension parameter has to be either \'1dim\' or \'2dim\' ")
        elif capacityFix is None and capacityMax is None and isBuiltFix is None:
            # If no information is given all values are set to 1
            if dimension == '1dim':
                return pd.Series([1 for loc in esM.locations], index=esM.locations)
            else:
                keys = {loc1 + '_' + loc2 for loc1 in esM.locations for loc2 in esM.locations if loc1 != loc2}
                return pd.Series([1 for key in keys], index=keys)
        elif isBuiltFix is not None:
            # If the isBuiltFix is not empty, the eligibility is set based on the fixed capacity
            data = isBuiltFix.copy()
            data[data > 0] = 1
            return data
        else:
            # If the fixCapacity is not empty, the eligibility is set based on the fixed capacity
            data = capacityFix.copy() if capacityFix is not None else capacityMax.copy()
            data[data > 0] = 1
            return data


def checkAndSetTimeSeries(esM, operationTimeSeries, locationalEligibility, dimension='1dim'):
    if operationTimeSeries is not None:
        if not isinstance(operationTimeSeries, pd.DataFrame):
            if len(esM.locations) == 1:
                if isinstance(operationTimeSeries, pd.Series):
                    operationTimeSeries = pd.DataFrame(operationTimeSeries.values, index=operationTimeSeries.index,
                                                       columns=list(esM.locations))
                else:
                    raise TypeError('The operation time series data type has to be a pandas DataFrame or Series')
            else:
                raise TypeError('The operation time series data type has to be a pandas DataFrame')
        checkTimeSeriesIndex(esM, operationTimeSeries)

        if dimension == '1dim':
            checkRegionalColumnTitles(esM, operationTimeSeries)

            if locationalEligibility is not None and operationTimeSeries is not None:
                # Check if given capacities indicate the same eligibility
                data = operationTimeSeries.copy().sum()
                data[data > 0] = 1
                if (data > locationalEligibility).any().any():
                    raise ValueError('The locationalEligibility and operationTimeSeries parameters indicate different' +
                                     ' eligibilities.')
        elif dimension == '2dim':
            keys = {loc1 + '_' + loc2 for loc1 in esM.locations for loc2 in esM.locations}
            columns = set(operationTimeSeries.columns)
            if not columns <= keys:
                raise ValueError('False column index detected in time series. ' +
                                 'The indicies have to be in the format \'loc1_loc2\' ' +
                                 'with loc1 and loc2 being locations in the energy system model.')

            for loc1 in esM.locations:
                for loc2 in esM.locations:
                    if loc1 + '_' + loc2 in columns and not loc2 + '_' + loc1 in columns:
                        raise ValueError('Missing data in time series DataFrame of a location connecting \n' +
                                         'component. If the flow is specified from loc1 to loc2, \n' +
                                         'then it must also be specified from loc2 to loc1.\n')

            if locationalEligibility is not None and operationTimeSeries is not None:
                # Check if given capacities indicate the same eligibility
                keys = set(locationalEligibility.index)
                if not columns == keys:
                    raise ValueError('The locationalEligibility and operationTimeSeries parameters indicate different' +
                                     ' eligibilities.')

        if (operationTimeSeries < 0).any().any():
            raise ValueError('operationTimeSeries values smaller than 0 were detected.')

        operationTimeSeries = operationTimeSeries.copy()
        operationTimeSeries["Period"], operationTimeSeries["TimeStep"] = 0, operationTimeSeries.index
        return operationTimeSeries.set_index(['Period', 'TimeStep'])
    else:
        return None


def checkDesignVariableModelingParameters(esM, capacityVariableDomain, hasCapacityVariable, capacityPerPlantUnit,
                                          hasIsBuiltBinaryVariable, bigM):
    if capacityVariableDomain != 'continuous' and capacityVariableDomain != 'discrete':
        raise ValueError('The capacity variable domain has to be either \'continuous\' or \'discrete\'.')

    if not isinstance(hasIsBuiltBinaryVariable, bool):
        raise TypeError('The hasCapacityVariable variable domain has to be a boolean.')

    isStrictlyPositiveNumber(capacityPerPlantUnit)

    if not hasCapacityVariable and hasIsBuiltBinaryVariable:
        raise ValueError('To consider additional fixed cost contributions when installing\n' +
                         'capacities, capacity variables are required.')

    if bigM is None and hasIsBuiltBinaryVariable:
        raise ValueError('A bigM value needs to be specified when considering fixed cost contributions.')

    if bigM is not None and hasIsBuiltBinaryVariable:
        isPositiveNumber(bigM)
    elif bigM is not None and not hasIsBuiltBinaryVariable:
        if esM.verbose < 2:
            warnings.warn('A declaration of bigM is not necessary if hasIsBuiltBinaryVariable is set to false. '
                      'The value of bigM will be ignored in the optimization.')

def checkTechnicalLifetime(esM, technicalLifetime, economicLifetime):
    if technicalLifetime is None:
        technicalLifetime = economicLifetime
    return technicalLifetime

def checkAndSetCostParameter(esM, name, data, dimension, locationalEligibility):
    if dimension == '1dim':
        if not (isinstance(data, int) or isinstance(data, float) or isinstance(data, pd.Series)):
            raise TypeError('Type error in ' + name + ' detected.\n' +
                            'Economic parameters have to be a number or a pandas Series.')
    elif dimension == '2dim':
        if not (isinstance(data, int) or isinstance(data, float) or isinstance(data, pd.Series)):
            raise TypeError('Type error in ' + name + ' detected.\n' +
                            'Economic parameters have to be a number or a pandas Series.')
    else:
        raise ValueError("The dimension parameter has to be either \'1dim\' or \'2dim\' ")

    if dimension == '1dim':
        if isinstance(data, int) or isinstance(data, float):
            if data < 0:
                raise ValueError('Value error in ' + name + ' detected.\n Economic parameters have to be positive.')
            return pd.Series([float(data) for loc in esM.locations], index=esM.locations)
        checkRegionalIndex(esM, data)
    else:
        if isinstance(data, int) or isinstance(data, float):
            if data < 0:
                raise ValueError('Value error in ' + name + ' detected.\n Economic parameters have to be positive.')
            return pd.Series([float(data) for loc in locationalEligibility.index], index=locationalEligibility.index)
        checkConnectionIndex(data, locationalEligibility)

    _data = data.astype(float)
    if _data.isnull().any():
        raise ValueError('Value error in ' + name + ' detected.\n' +
                         'An economic parameter contains values which are not numbers.')
    if (_data < 0).any():
        raise ValueError('Value error in ' + name + ' detected.\n' +
                         'All entries in economic parameter series have to be positive.')
    return _data


def checkAndSetTimeSeriesCostParameter(esM, name, data, locationalEligibility, dimension = 1):
    if data is not None:
        if not isinstance(data, pd.DataFrame):
            if len(esM.locations) == 1:
                if isinstance(data, pd.Series):
                    data = pd.DataFrame(data.values, index=data.index, columns=list(esM.locations))
                else:
                    raise TypeError('Type error in ' + name + ' detected.\n' +
                            'Economic time series parameters have to be a pandas DataFrame.')
            else:
                raise TypeError('Type error in ' + name + ' detected.\n' +
                            'Economic time series parameters have to be a pandas DataFrame.')
        checkTimeSeriesIndex(esM, data)

        if dimension == '1dim':
            checkRegionalColumnTitles(esM, data)

            if locationalEligibility is not None and data is not None:
                auxiliary = data.copy().sum()
                auxiliary[auxiliary > 0] = 1
                if (auxiliary > locationalEligibility).any().any():
                    raise ValueError('The locationalEligibility and ' + name + ' parameters indicate different' +
                                     ' eligibilities.')
        elif dimension == '2dim':
            keys = {loc1 + '_' + loc2 for loc1 in esM.locations for loc2 in esM.locations}
            columns = set(data.columns)
            if not columns <= keys:
                raise ValueError('False column index detected in ' + name + ' time series. ' +
                                 'The indicies have to be in the format \'loc1_loc2\' ' +
                                 'with loc1 and loc2 being locations in the energy system model.')

            for loc1 in esM.locations:
                for loc2 in esM.locations:
                    if loc1 + '_' + loc2 in columns and not loc2 + '_' + loc1 in columns:
                        raise ValueError('Missing data in ' + name + ' time series DataFrame of a location \n' +
                                         'connecting component. If the flow is specified from loc1 to loc2, \n' +
                                         'then it must also be specified from loc2 to loc1.\n')

            if locationalEligibility is not None and data is not None:
                keys = set(locationalEligibility.index)
                if not columns == keys:
                    raise ValueError('The locationalEligibility and ' + name + ' parameters indicate different' +
                                     ' eligibilities.')

        _data = data.astype(float)
        if _data.isnull().any().any():
            raise ValueError('Value error in ' + name + ' detected.\n' +
                             'An economic parameter contains values which are not numbers.')
        if (_data < 0).any().any():
            raise ValueError('Value error in ' + name + ' detected.\n' +
                             'All entries in economic parameter series have to be positive.\n' +
                             'Time series containing positive and negative values can be split into \n' +
                             'seperate time series with absolute values for costs and revenues.')
        _data = _data.copy()		
        _data["Period"], _data["TimeStep"] = 0, _data.index		
        return _data.set_index(['Period', 'TimeStep'])

    else:
        return None

def checkAndSetFullLoadHoursParameter(esM, name, data, dimension, locationalEligibility):
    if data is None:
        return None
    else:
        if dimension == '1dim':
            if not (isinstance(data, int) or isinstance(data, float) or isinstance(data, pd.Series)):
                raise TypeError('Type error in ' + name + ' detected.\n' +
                                'Full load hours limitations have to be a number or a pandas Series.')
        elif dimension == '2dim':
            if not (isinstance(data, int) or isinstance(data, float) or isinstance(data, pd.Series)):
                raise TypeError('Type error in ' + name + ' detected.\n' +
                                'Full load hours limitations have to be a number or a pandas Series.')
        else:
            raise ValueError("The dimension parameter has to be either \'1dim\' or \'2dim\' ")

        if dimension == '1dim':
            if isinstance(data, int) or isinstance(data, float):
                if data < 0:
                    raise ValueError('Value error in ' + name + ' detected.\n Full load hours limitations have to be positive.')
                return pd.Series([float(data) for loc in esM.locations], index=esM.locations)
            checkRegionalIndex(esM, data)
        else:
            if isinstance(data, int) or isinstance(data, float):
                if data < 0:
                    raise ValueError('Value error in ' + name + ' detected.\n Full load hours limitations have to be positive.')
                return pd.Series([float(data) for loc in locationalEligibility.index], index=locationalEligibility.index)
            checkConnectionIndex(data, locationalEligibility)

        _data = data.astype(float)
        if _data.isnull().any():
            raise ValueError('Value error in ' + name + ' detected.\n' +
                             'An economic parameter contains values which are not numbers.')
        if (_data < 0).any():
            raise ValueError('Value error in ' + name + ' detected.\n' +
                             'All entries in economic parameter series have to be positive.')
        return _data

def checkClusteringInput(numberOfTypicalPeriods, numberOfTimeStepsPerPeriod, totalNumberOfTimeSteps):
    isStrictlyPositiveInt(numberOfTypicalPeriods), isStrictlyPositiveInt(numberOfTimeStepsPerPeriod)
    if not totalNumberOfTimeSteps % numberOfTimeStepsPerPeriod == 0:
        raise ValueError('The numberOfTimeStepsPerPeriod has to be an integer divisor of the total number of time\n' +
                         ' steps considered in the energy system model.')
    if totalNumberOfTimeSteps < numberOfTypicalPeriods * numberOfTimeStepsPerPeriod:
        raise ValueError('The product of the numberOfTypicalPeriods and the numberOfTimeStepsPerPeriod has to be \n' +
                         'smaller than the total number of time steps considered in the energy system model.')


def checkDeclareOptimizationProblemInput(timeSeriesAggregation, isTimeSeriesDataClustered):
    if not isinstance(timeSeriesAggregation, bool):
        raise TypeError('The timeSeriesAggregation parameter has to be a boolean.')

    if timeSeriesAggregation and not isTimeSeriesDataClustered:
        raise ValueError('The time series flag indicates possible inconsistencies in the aggregated time series '
                         ' data.\n--> Call the cluster function first, then the optimize function.')


def checkOptimizeInput(timeSeriesAggregation, isTimeSeriesDataClustered, logFileName, threads, solver,
                       timeLimit, optimizationSpecs, warmstart):
    checkDeclareOptimizationProblemInput(timeSeriesAggregation, isTimeSeriesDataClustered)

    if not isinstance(logFileName, str):
        raise TypeError('The logFileName parameter has to be a string.')

    if not isinstance(threads, int) or threads < 0:
        raise TypeError('The threads parameter has to be a nonnegative integer.')

    if not isinstance(solver, str):
        raise TypeError('The solver parameter has to be a string.')

    if timeLimit is not None:
        isStrictlyPositiveNumber(timeLimit)

    if not isinstance(optimizationSpecs, str):
        raise TypeError('The optimizationSpecs parameter has to be a string.')

    if not isinstance(warmstart, bool):
        raise ValueError('The warmstart parameter has to be a boolean.')


def setFormattedTimeSeries(timeSeries):
    if timeSeries is None:
        return timeSeries
    else:
        data = timeSeries.copy()
        data["Period"], data["TimeStep"] = 0, data.index
        return data.set_index(['Period', 'TimeStep'])


def buildFullTimeSeries(df, periodsOrder, axis=1):
    data = []
    for p in periodsOrder:
        data.append(df.loc[p])
    return pd.concat(data, axis=axis, ignore_index=True)


def formatOptimizationOutput(data, varType, dimension, periodsOrder=None, compDict=None):
    # If data is an empty dictionary (because no variables of that type were declared) return None
    if not data:
        return None
    # If the dictionary is not empty, format it into a DataFrame
    if varType == 'designVariables' and dimension == '1dim':
        # Convert dictionary to DataFrame, transpose, put the components name first and sort the index
        # Results in a one dimensional DataFrame
        df = pd.DataFrame(data, index=[0]).T.swaplevel(i=0, j=1, axis=0).sort_index()
        # Unstack the regions (convert to a two dimensional DataFrame with the region indices being the columns)
        # and fill NaN values (i.e. when a component variable was not initiated for that region)
        df = df.unstack(level=-1)
        # Get rid of the unnecessary 0 level
        df.columns = df.columns.droplevel()
        return df
    elif varType == 'designVariables' and dimension == '2dim':
        # Convert dictionary to DataFrame, transpose, put the components name first while keeping the order of the
        # regions and sort the index
        # Results in a one dimensional DataFrame
        df = pd.DataFrame(data, index=[0]).T
        indexNew = []
        for tup in df.index.tolist():
            loc1, loc2 = compDict[tup[1]]._mapC[tup[0]]
            indexNew.append((loc1, loc2, tup[1]))
        df.index = pd.MultiIndex.from_tuples(indexNew)
        df = df.swaplevel(i=0, j=2, axis=0).swaplevel(i=1, j=2, axis=0).sort_index()
        # Unstack the regions (convert to a two dimensional DataFrame with the region indices being the columns)
        # and fill NaN values (i.e. when a component variable was not initiated for that region)
        df = df.unstack(level=-1)
        # Get rid of the unnecessary 0 level
        df.columns = df.columns.droplevel()
        return df
    elif varType == 'operationVariables' and dimension == '1dim':
        # Convert dictionary to DataFrame, transpose, put the period column first and sort the index
        # Results in a one dimensional DataFrame
        df = pd.DataFrame(data, index=[0]).T.swaplevel(i=0, j=-2).sort_index()
        # Unstack the time steps (convert to a two dimensional DataFrame with the time indices being the columns)
        df = df.unstack(level=-1)
        # Get rid of the unnecessary 0 level
        df.columns = df.columns.droplevel()
        # Re-engineer full time series by using Pandas' concat method (only one loop if time series aggregation was not
        # used)
        return buildFullTimeSeries(df, periodsOrder)
    elif varType == 'operationVariables' and dimension == '2dim':
        # Convert dictionary to DataFrame, transpose, put the period column first while keeping the order of the
        # regions and sort the index
        # Results in a one dimensional DataFrame
        df = pd.DataFrame(data, index=[0]).T
        indexNew = []
        for tup in df.index.tolist():
            loc1, loc2 = compDict[tup[1]]._mapC[tup[0]]
            indexNew.append((loc1, loc2, tup[1], tup[2], tup[3]))
        df.index = pd.MultiIndex.from_tuples(indexNew)
        df = df.swaplevel(i=1, j=2, axis=0).swaplevel(i=0, j=3, axis=0).swaplevel(i=2, j=3, axis=0).sort_index()
        # Unstack the time steps (convert to a two dimensional DataFrame with the time indices being the columns)
        df = df.unstack(level=-1)
        # Get rid of the unnecessary 0 level
        df.columns = df.columns.droplevel()
        # Re-engineer full time series by using Pandas' concat method (only one loop if time series aggregation was not
        # used)
        return buildFullTimeSeries(df, periodsOrder)
    else:
        raise ValueError('The varType parameter has to be either \'designVariables\' or \'operationVariables\'\n' +
                         'and the dimension parameter has to be either \'1dim\' or \'2dim\'.')


def setOptimalComponentVariables(optVal, varType, compDict):
    if optVal is not None:
        for compName, comp in compDict.items():
            if compName in optVal.index:
                setattr(comp, varType, optVal.loc[compName])
            else:
                setattr(comp, varType, None)

def preprocess2dimData(data, mapC=None, locationalEligibility=None, discard=True):
    if data is not None and isinstance(data, pd.DataFrame):
        if mapC is None:
            index, data_ = [], []
            for loc1 in data.columns:
                for loc2 in data.index:
                    if discard:
                        # Structure: data[column][row]
                        if data[loc1][loc2] > 0:
                            index.append(loc1 + '_' + loc2), data_.append(data[loc1][loc2])
                    else:
                        if data[loc1][loc2] >= 0:
                            index.append(loc1 + '_' + loc2), data_.append(data[loc1][loc2])
            return pd.Series(data_, index=index)
        else:
            return pd.Series(mapC).apply(lambda loc: data[loc[0]][loc[1]])
    elif isinstance(data, float) and locationalEligibility is not None:
        data2 = data*locationalEligibility
        return data2
    else:
        return data

def map2dimData(data, mapC):
    if data is not None and isinstance(data, pd.DataFrame):
        return pd.Series(mapC).apply(lambda loc: data[loc[0]][loc[1]])
    else:
        return data


def output(output, verbose, val):
    if verbose == val:
        print(output)

def checkModelClassEquality(esM, file):
    mdlListFromModel = list(esM.componentModelingDict.keys())
    mdlListFromExcel = []
    for sheet in file.sheet_names:
        mdlListFromExcel += [cl for cl in mdlListFromModel if (cl[0:-5] in sheet and cl not in mdlListFromExcel)]
    if set(mdlListFromModel) != set(mdlListFromExcel):
        raise ValueError('Loaded Output does not match the given energy system model.')

def checkComponentsEquality(esM, file):
    compListFromExcel = []
    compListFromModel = list(esM.componentNames.keys())
    for mdl in esM.componentModelingDict.keys():
        dim = esM.componentModelingDict[mdl].dimension
        readSheet = pd.read_excel(file, sheet_name =mdl[0:-5] + 'OptSummary_' + dim, index_col=[0, 1, 2, 3])
        compListFromExcel += list(readSheet.index.levels[0])
    if not set(compListFromExcel) <= set(compListFromModel):
            raise ValueError('Loaded Output does not match the given energy system model.')

def pieceWiseLinearization(functionOrRaw, xLowerBound, xUpperBound, nSegments):
    """ 
    Determine xSegments, ySegments.
    If nSegments is not specified by the user it is either set (e.g. nSegments=5) or nSegements is determined by 
    a bayesian optimization algorithm. 
    """
    if callable(functionOrRaw):
        nPointsForInputData = 1000
        x = np.linspace(xLowerBound, xUpperBound, nPointsForInputData)
        y = np.array([functionOrRaw(x_i) for x_i in x])
    else:
        x = np.array(functionOrRaw['x'])
        y = np.array(functionOrRaw['y'])
        if not 0.0 in x:
            xMinDefined = np.amin(x)
            xMaxDefined = np.amax(x)
            lenIntervalDefined = xMaxDefined - xMinDefined
            lenIntervalUndefined = xMinDefined
            nPointsUndefined = lenIntervalUndefined * (x.size / lenIntervalDefined)
            xMinIndex = np.argmin(x)
            for i in range(int(nPointsUndefined)):
                x = np.append(x, [i/int(nPointsUndefined+1) * lenIntervalUndefined])
                y = np.append(y, y[xMinIndex])
        if not 1.0 in x:
            xMinDefined = np.amin(x)
            xMaxDefined = np.amax(x)
            lenIntervalDefined = xMaxDefined - xMinDefined
            lenIntervalUndefined = 1.0 - xMaxDefined
            nPointsUndefined = lenIntervalUndefined * (x.size / lenIntervalDefined)
            xMaxIndex = np.argmax(x)
            for i in range(int(nPointsUndefined)):
                x = np.append(x, [xMaxDefined + (i+1)/int(nPointsUndefined) * lenIntervalUndefined])
                y = np.append(y, y[xMaxIndex])

    myPwlf = pwlf.PiecewiseLinFit(x, y)

    if nSegments == None:
        nSegments = 5
    elif nSegments == 'optimizeSegmentNumbers':

        bounds = [{'name': 'var_1', 'type': 'discrete',
           'domain': np.arange(2, 8)}]

        # Define objective function to get optimal number of line segments
        def my_obj(_x):
        # The penalty parameter l is set arbitrarily. 
        # It depends upon the noise in your data and the value of your sum of square of residuals 
            l = y.mean()*0.001

            f = np.zeros(_x.shape[0])

            for i, j in enumerate(_x):
                myPwlf.fit(j[0])
                f[i] = myPwlf.ssr + (l*j[0])
            return f

        myBopt = BayesianOptimization(my_obj, domain=bounds, model_type='GP',
                              initial_design_numdata=10,
                              initial_design_type='latin',
                              exact_feval=True, verbosity=True,
                              verbosity_model=False)

        max_iter = 30

        # Perform bayesian optimization to find the optimum number of line segments
        myBopt.run_optimization(max_iter=max_iter, verbosity=True)
        nSegments = int(myBopt.x_opt)
    
    xSegments = myPwlf.fit(nSegments)

    # Get the y segments
    ySegments = myPwlf.predict(xSegments)

    # Calcualte the R^2 value
    Rsquared = myPwlf.r_squared()

    # Calculate the piecewise R^2 value
    R2values = np.zeros(nSegments)
    for i in range(nSegments):
        # Segregate the data based on break point locations
        xMin = myPwlf.fit_breaks[i]
        xMax = myPwlf.fit_breaks[i+1]
        xTemp = myPwlf.x_data
        yTemp = myPwlf.y_data
        indTemp = np.where(xTemp >= xMin)
        xTemp = myPwlf.x_data[indTemp]
        yTemp = myPwlf.y_data[indTemp]
        indTemp = np.where(xTemp <= xMax)
        xTemp = xTemp[indTemp]
        yTemp = yTemp[indTemp]

        # Predict for the new data
        yHatTemp = myPwlf.predict(xTemp)

        # Calcualte ssr
        e = yHatTemp - yTemp
        ssr = np.dot(e, e)

        # Calculate sst
        yBar = np.ones(yTemp.size) * np.mean(yTemp)
        ydiff = yTemp - yBar
        sst = np.dot(ydiff, ydiff)

        R2values[i] = 1.0 - (ssr/sst)

    return {
        'xSegments': xSegments, 
        'ySegments': ySegments,
        'nSegments': nSegments,
        'Rsquared': Rsquared, 
        'R2values': R2values
        }

def getDiscretizedPartLoad(commodityConversionFactorsPartLoad, nSegments):
    """ Preprocess the conversion factors passed by the user """
    discretizedPartLoad = {commod: None for commod in commodityConversionFactorsPartLoad.keys()}
    functionOrRawCommod = None
    nonFunctionOrRawCommod = None
    for commod, conversionFactor in commodityConversionFactorsPartLoad.items():
        if isinstance(conversionFactor,pd.DataFrame):
            discretizedPartLoad[commod] = pieceWiseLinearization(functionOrRaw=conversionFactor, xLowerBound=0, xUpperBound=1, nSegments=nSegments)
            functionOrRawCommod = commod
            nSegments = discretizedPartLoad[commod]['nSegments']
        elif callable(conversionFactor):
            discretizedPartLoad[commod] = pieceWiseLinearization(functionOrRaw=conversionFactor, xLowerBound=0, xUpperBound=1, nSegments=nSegments)
            functionOrRawCommod = commod
            nSegments = discretizedPartLoad[commod]['nSegments']
        elif conversionFactor == 1 or conversionFactor == -1:
            discretizedPartLoad[commod] = {
                'xSegments': None,
                'ySegments': None,
                'nSegments': None,
                'Rsquared': 1.0, 
                'R2values': 1.0
                }
            nonFunctionOrRawCommod = commod
    discretizedPartLoad[nonFunctionOrRawCommod]['xSegments'] = discretizedPartLoad[functionOrRawCommod]['xSegments']
    discretizedPartLoad[nonFunctionOrRawCommod]['ySegments'] = [commodityConversionFactorsPartLoad[nonFunctionOrRawCommod]]*(nSegments+1)
    discretizedPartLoad[nonFunctionOrRawCommod]['nSegments'] = nSegments
    return discretizedPartLoad, nSegments

def checkNumberOfConversionFactors(commods):
    if len(commods) > 2:
        raise ValueError('Currently only two commodities are allowed in conversion processes that use commodityConversionFactorsPartLoad.')
    else:
        return True

def checkAndSetTimeHorizon(startYear, endYear=None, nbOfSteps=None, nbOfRepresentedYears=None):
    """ 
    Check if there are enough input parameters given for defining the time horizon for the myopic approach. 
    Calculate the number of optimization steps and the number of represented years per each step if not given.
    """
    if (endYear is not None) & (nbOfSteps is None) & (nbOfRepresentedYears is None):
         # endYear is given; determine the nbOfRepresentedYears 
        diff = endYear-startYear
        def biggestDivisor(diff):
            for i in [10,5,3,2,1]:
                if diff%i==0:
                    return i
        nbOfRepresentedYears=biggestDivisor(diff)
        nbOfSteps=int(diff/nbOfRepresentedYears)
    elif (endYear is None) & (nbOfSteps is not None) & (nbOfRepresentedYears is not None):
        # Endyear will be calculated by nbOfSteps and nbOfRepresentedYears
        nbOfSteps=nbOfSteps
    elif (endYear is None) & (nbOfSteps is not None) & (nbOfRepresentedYears is None):
        # If number of steps is given but no endyear and no the number of represented years per optimization run,
        # nbOfRepresentedYears is set to 1 year. 
        nbOfRepresentedYears = 1
    elif (endYear is not None) & (nbOfSteps is not None):
        diff = endYear - startYear
        if diff%nbOfSteps!=0:
            raise ValueError('Number of Steps does not fit for the given time horizon between start and end year.')
        elif (diff%nbOfSteps==0) & (nbOfRepresentedYears is not None):
            if diff/nbOfSteps!=nbOfRepresentedYears:
                raise ValueError('Number of represented years does not fit for the given time horizon and the number of steps.')
    elif (endYear is not None) & (nbOfSteps is None) & (nbOfRepresentedYears is not None):
        diff = endYear - startYear
        if diff%nbOfRepresentedYears!=0:
            raise ValueError('Number of represented Years is not an integer divisor of the requested time horizon.')
        else:
            nbOfSteps = int(diff/nbOfRepresentedYears)
    else:
        nbOfSteps=1
        nbOfRepresentedYears=1
    
    return nbOfSteps, nbOfRepresentedYears


def checkCO2ReductionTargets(CO2ReductionTargets, nbOfSteps):
    """
    Check if the CO2 reduction target is either None or the length of the given list equals the number of optimization steps.
    """
    if CO2ReductionTargets is not None:
        if len(CO2ReductionTargets) != nbOfSteps+1:
            raise ValueError('CO2ReductionTargets has to be None, or the lenght of the given list must equal the number \
 of optimization steps.')

def checkSinkCompCO2toEnvironment(esM, CO2ReductionTargets):
    """
    Check if a sink component object called >CO2 to environment< exists. 
    This component is required if CO2 reduction targets are given.
    """

    if CO2ReductionTargets is not None:
        if 'CO2 to environment' not in esM.componentNames:
            warnings.warn('CO2 emissions are not considered in the current esM. CO2ReductionTargets will be ignored.')
            CO2ReductionTargets=None
            return CO2ReductionTargets
        else:
            return CO2ReductionTargets

def setNewCO2ReductionTarget(esM, CO2Reference, CO2ReductionTargets, step):
    """
    If CO2ReductionTargets are given, set the new value for each iteration.
    """
    if CO2ReductionTargets is not None: 
        setattr(esM.componentModelingDict['SourceSinkModel'].componentsDict['CO2 to environment'], 'yearlyLimit', CO2Reference*(1-CO2ReductionTargets[step]/100))

 <|MERGE_RESOLUTION|>--- conflicted
+++ resolved
@@ -5,16 +5,12 @@
 """
 import warnings
 import pandas as pd
-<<<<<<< HEAD
-import FINE as fn
-=======
 import numpy as np
 import pwlf
 import FINE as fn
 import matplotlib.pyplot as plt
 from GPyOpt.methods import BayesianOptimization
 import sys
->>>>>>> 5fd8c26b
 
 def isString(string):
     """ Check if the input argument is a string. """
